--- conflicted
+++ resolved
@@ -6,11 +6,8 @@
 	"diablo-benchmark/core/configs/parsers"
 	"encoding/json"
 	"errors"
-<<<<<<< HEAD
-=======
 	"fmt"
-	"go.uber.org/zap"
->>>>>>> 3951fa72
+
 	"math/big"
 	"strconv"
 
@@ -202,11 +199,11 @@
 
 					zap.L().Debug("Premade Transaction",
 						zap.String("Tx Info", fmt.Sprintf("[S: %v, T: %v, I: %v]", secondaryIndex, threadIndex, intervalIndex)),
-						zap.String("ID",txInfo.ID ),
+						zap.String("ID", txInfo.ID),
 						zap.String("Function", txInfo.Function),
 					)
 
-					params := make([]configs.ContractParam,0)
+					params := make([]configs.ContractParam, 0)
 
 					//First parameter is UID
 					params = append(params, configs.ContractParam{
@@ -215,15 +212,15 @@
 					})
 
 					//Then the chaincode invoke parameters
-					for _,dataParam := range txInfo.DataParams {
+					for _, dataParam := range txInfo.DataParams {
 						param := configs.ContractParam{
-							Type: dataParam.Name,
+							Type:  dataParam.Name,
 							Value: dataParam.Value,
 						}
-						params = append(params,param)
+						params = append(params, param)
 					}
 
-					finalTx,err := f.CreateInteractionTX(nil,txInfo.TxType,txInfo.Function, params,"" )
+					finalTx, err := f.CreateInteractionTX(nil, txInfo.TxType, txInfo.Function, params, "")
 
 					if err != nil {
 						return nil, err
